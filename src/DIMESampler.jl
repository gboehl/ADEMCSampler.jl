--- conflicted
+++ resolved
@@ -2,7 +2,7 @@
 
 """A sampler using adaptive differential evolution proposals.
 
-This is a standalone julia version of the `Adaptive Differential Ensemble MCMC sampler` as prosed in `Ensemble MCMC Sampling for DSGE Models <https://gregorboehl.com/live/ademc_boehl.pdf>`_.
+This is a standalone julia version of the `Adaptive Differential Ensemble MCMC sampler` as prosed in `Ensemble MCMC Sampling for Robust Bayesian Inference <https://gregorboehl.com/live/ademc_boehl.pdf>`_.
 """
 module DIMESampler
     
@@ -86,16 +86,8 @@
         cmean = exp(statelweight) * cmean + exp(lweight - newcumlweight) * nmean
         cumlweight = newcumlweight
 
-<<<<<<< HEAD
         # get AIMH proposals if any chain is drawn
         xchnge = rand(Uniform(0,1), nchain) .<= aimh_prob
-=======
-        # get AIMH proposal
-        xchnge = rand(Uniform(0,1), nchain) .<= aimh_prob                           
-        while sum(xchnge) == 0
-            xchnge = rand(Uniform(0,1), nchain) .<= aimh_prob                          
-        end
->>>>>>> 7c77608e
 
         if sum(xchnge) > 0
             # draw alternative candidates and calculate their proposal density
